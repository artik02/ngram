// MIT LICENSE
//
// Copyright 2024 artik02
//
// Permission is hereby granted, free of charge, to any person obtaining a copy of
// this software and associated documentation files (the “Software”), to deal in
// the Software without restriction, including without limitation the rights to
// use, copy, modify, merge, publish, distribute, sublicense, and/or sell copies
// of the Software, and to permit persons to whom the Software is furnished to do
// so, subject to the following conditions:
//
// The above copyright notice and this permission notice shall be included in all
// copies or substantial portions of the Software.
//
// THE SOFTWARE IS PROVIDED “AS IS”, WITHOUT WARRANTY OF ANY KIND, EXPRESS OR
// IMPLIED, INCLUDING BUT NOT LIMITED TO THE WARRANTIES OF MERCHANTABILITY,
// FITNESS FOR A PARTICULAR PURPOSE AND NONINFRINGEMENT. IN NO EVENT SHALL THE
// AUTHORS OR COPYRIGHT HOLDERS BE LIABLE FOR ANY CLAIM, DAMAGES OR OTHER
// LIABILITY, WHETHER IN AN ACTION OF CONTRACT, TORT OR OTHERWISE, ARISING FROM,
// OUT OF OR IN CONNECTION WITH THE SOFTWARE OR THE USE OR OTHER DEALINGS IN THE
// SOFTWARE.

use dioxus::prelude::*;
use dioxus_i18n::{prelude::*, t};

const MAIN_CSS: Asset = asset!("/assets/main.css");
const TAILWIND_CSS: Asset = asset!("/assets/tailwind.css");

mod nonogram {
    pub mod definitions;
    pub mod genetic;
    pub mod implementations;
    pub mod macros;
}

mod localization {
    use dioxus_i18n::unic_langid::{langid, LanguageIdentifier};

    pub const DEF_LANG: LanguageIdentifier = EN_US;

    pub const EN_US: LanguageIdentifier = langid!("en-US");
    pub const ES_MX: LanguageIdentifier = langid!("es-MX");
}

use localization::*;

fn main() {
    dioxus::launch(App);
}

#[component]
fn App() -> Element {
    use_init_i18n(|| {
        I18nConfig::new(DEF_LANG)
            .with_locale(Locale::new_static(
                EN_US,
                include_str!("../fluent/en-US.ftl"),
            ))
            .with_locale(Locale::new_static(
                ES_MX,
                include_str!("../fluent/es-MX.ftl"),
            ))
    });

    rsx! {
        document::Link { rel: "stylesheet", href: MAIN_CSS }
        document::Link { rel: "stylesheet", href: TAILWIND_CSS }

        Header {}
        Body {}
    }
}

#[component]
fn Header() -> Element {
    let mut i18n = i18n();

    let change_language = move |event: FormEvent| match event.value().as_str() {
        "en-US" => i18n.set_language(EN_US),
        "es-MX" => i18n.set_language(ES_MX),
        _ => {}
    };

    rsx! {
        div {
            class: "container mx-auto flex items-center justify-between py-4 px-6 bg-gray-800",
            div {
                class: "text-white text-2xl font-bold",
                p { "NGRAM" }
            }
            div {
                select {
                    class: "appearance-none bg-gray-700 text-white border border-gray-600 rounded-md p-2 hover:bg-gray-600 transition ease-in-out duration-200",
                    onchange: change_language,
                    option { value: "en-US", { t!("lang_en_US") } }
                    option { value: "es-MX", { t!("lang_es_MX") } }
                }
            }
        }
    }
}

#[component]
fn Body() -> Element {
    rsx! {
        div {
            class: "container mx-auto flex items-center justify-center min-h-screen",
            h1 {
                class: "text-4xl text-center font-bold",
<<<<<<< HEAD
                "Hello world"
=======
                { t!("hello_world") }
>>>>>>> 3b411a2f
            }
        }
    }
}<|MERGE_RESOLUTION|>--- conflicted
+++ resolved
@@ -107,11 +107,7 @@
             class: "container mx-auto flex items-center justify-center min-h-screen",
             h1 {
                 class: "text-4xl text-center font-bold",
-<<<<<<< HEAD
-                "Hello world"
-=======
                 { t!("hello_world") }
->>>>>>> 3b411a2f
             }
         }
     }
